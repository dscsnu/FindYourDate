from sqlalchemy import Column, Integer, String, Boolean, JSON
from sqlalchemy.orm import relationship
from .base import Base


class User(Base):
    __tablename__ = "users"

    id = Column(Integer, primary_key=True, index=True)
    name = Column(String, nullable=False)
    email = Column(String, unique=True, index=True, nullable=False)
<<<<<<< HEAD
    gender = Column(String, nullable=False)  # male, female, non-binary
    orientation = Column(String, nullable=False)  # straight, gay, bi, etc.
    preferences = Column(JSON, default=list)  # ex. ["male", "female"]
    accept_non_straight = Column(Boolean, default=True)  # whether user is open to bi or non-straight matches

=======
    phone = Column(String, unique=True, index=True, nullable=False)
    gender = Column(String, nullable=False)
    orientation = Column(String, nullable=False)
    accept_non_straight = Column(Boolean, default=True)
    preferences = Column(JSON, default=list)
    chat_session = relationship("ChatSession", back_populates="user", uselist=False, cascade="all, delete-orphan")
    
>>>>>>> 7c82e8ff
    matches = relationship("MatchHistory", back_populates="user")

    def __repr__(self):
        return f"<User id={self.id} name={self.name}>"<|MERGE_RESOLUTION|>--- conflicted
+++ resolved
@@ -9,21 +9,12 @@
     id = Column(Integer, primary_key=True, index=True)
     name = Column(String, nullable=False)
     email = Column(String, unique=True, index=True, nullable=False)
-<<<<<<< HEAD
-    gender = Column(String, nullable=False)  # male, female, non-binary
-    orientation = Column(String, nullable=False)  # straight, gay, bi, etc.
-    preferences = Column(JSON, default=list)  # ex. ["male", "female"]
-    accept_non_straight = Column(Boolean, default=True)  # whether user is open to bi or non-straight matches
-
-=======
     phone = Column(String, unique=True, index=True, nullable=False)
     gender = Column(String, nullable=False)
     orientation = Column(String, nullable=False)
     accept_non_straight = Column(Boolean, default=True)
     preferences = Column(JSON, default=list)
-    chat_session = relationship("ChatSession", back_populates="user", uselist=False, cascade="all, delete-orphan")
     
->>>>>>> 7c82e8ff
     matches = relationship("MatchHistory", back_populates="user")
 
     def __repr__(self):
