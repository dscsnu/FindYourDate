--- conflicted
+++ resolved
@@ -241,23 +241,11 @@
                 matchedUserName = result.match.name;
                 matchedUserEmail = result.match.email;
                 matchedUserPhoneNumber = result.match.phone;
-<<<<<<< HEAD
                 loading = false;
                 if (matchStatus === 'ACCEPTED') {
                     setTimeout(() => {
                         playMatchFoundAnimation();
                     }, 300);
-=======
-                
-                // Only show match animation if status is ACCEPTED or null (default behavior)
-                if (matchStatus === 'ACCEPTED' || matchStatus === null) {
-                    // Set animation state first, then set loading to false
-                    playMatchFoundAnimation();
-                    loading = false;
-                } else {
-                    // For PENDING/DECLINED, just stop loading
-                    loading = false;
->>>>>>> ef003261
                 }
             } else if (result.status === 'no_match') {
                 playSadAnimation();
@@ -282,23 +270,12 @@
       }
       stopHeartAnimation();
     });
-<<<<<<< HEAD
 
     // Load animation when canvas and animation are set
     $: if (canvas && currentAnimation) {
       loadAnimation();
     }
 
-=======
-    
-    // Load animation when canvas becomes available and we have an animation to show
-    $effect(() => {
-        if (canvas && currentAnimation) {
-            loadAnimation();
-        }
-    });
-    
->>>>>>> ef003261
     // Create floating hearts for PENDING and DECLINED status pages
     let pendingHeartInterval: any = null;
     $: {
